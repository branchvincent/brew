# frozen_string_literal: true

module HomebrewArgvExtension
  def value(name)
    arg_prefix = "--#{name}="
    flag_with_value = find { |arg| arg.start_with?(arg_prefix) }
    flag_with_value&.delete_prefix(arg_prefix)
  end

  def debug?
    flag?("--debug") || !ENV["HOMEBREW_DEBUG"].nil?
  end

<<<<<<< HEAD
  def cc
    value "cc"
=======
  def env
    value "env"
>>>>>>> 18367029
  end

  private

  def options_only
    select { |arg| arg.start_with?("-") }
  end

  def flag?(flag)
    options_only.include?(flag) || switch?(flag[2, 1])
  end

  # e.g. `foo -ns -i --bar` has three switches: `n`, `s` and `i`
  def switch?(char)
    return false if char.length > 1

    options_only.any? { |arg| arg.scan("-").size == 1 && arg.include?(char) }
  end

  def spec(default = :stable)
    if include?("--HEAD")
      :head
    elsif include?("--devel")
      :devel
    else
      default
    end
  end

  def named
    self - options_only
  end

  def downcased_unique_named
    # Only lowercase names, not paths, bottle filenames or URLs
    named.map do |arg|
      if arg.include?("/") || arg.end_with?(".tar.gz") || File.exist?(arg)
        arg
      else
        arg.downcase
      end
    end.uniq
  end
end<|MERGE_RESOLUTION|>--- conflicted
+++ resolved
@@ -9,15 +9,6 @@
 
   def debug?
     flag?("--debug") || !ENV["HOMEBREW_DEBUG"].nil?
-  end
-
-<<<<<<< HEAD
-  def cc
-    value "cc"
-=======
-  def env
-    value "env"
->>>>>>> 18367029
   end
 
   private
