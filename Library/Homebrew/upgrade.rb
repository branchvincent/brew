--- conflicted
+++ resolved
@@ -58,20 +58,6 @@
         begin
           fi = create_formula_installer(
             formula,
-<<<<<<< HEAD
-            flags:                      flags,
-            installed_on_request:       installed_on_request,
-            force_bottle:               force_bottle,
-            build_from_source_formulae: build_from_source_formulae,
-            interactive:                interactive,
-            keep_tmp:                   keep_tmp,
-            debug_symbols:              debug_symbols,
-            force:                      force,
-            overwrite:                  overwrite,
-            debug:                      debug,
-            quiet:                      quiet,
-            verbose:                    verbose,
-=======
             flags:,
             installed_on_request:,
             force_bottle:,
@@ -80,10 +66,10 @@
             keep_tmp:,
             debug_symbols:,
             force:,
+            overwrite:,
             debug:,
             quiet:,
             verbose:,
->>>>>>> 8cce987f
           )
           unless dry_run
             fi.prelude
@@ -195,28 +181,16 @@
           installed_as_dependency:    tab&.installed_as_dependency,
           installed_on_request:       installed_on_request || tab&.installed_on_request,
           build_bottle:               tab&.built_bottle?,
-<<<<<<< HEAD
-          force_bottle:               force_bottle,
-          build_from_source_formulae: build_from_source_formulae,
-          interactive:                interactive,
-          keep_tmp:                   keep_tmp,
-          debug_symbols:              debug_symbols,
-          force:                      force,
-          overwrite:                  overwrite,
-          debug:                      debug,
-          quiet:                      quiet,
-          verbose:                    verbose,
-=======
           force_bottle:,
           build_from_source_formulae:,
           interactive:,
           keep_tmp:,
           debug_symbols:,
           force:,
+          overwrite:,
           debug:,
           quiet:,
           verbose:,
->>>>>>> 8cce987f
         }.compact,
       )
     end
